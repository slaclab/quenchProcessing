--- conflicted
+++ resolved
@@ -4,13 +4,10 @@
 from time import sleep
 
 import numpy as np
-<<<<<<< HEAD
-from lcls_tools.common.pyepics_tools.pyepics_utils import EPICS_INVALID_VAL, PV
-from lcls_tools.superconducting import scLinac
-=======
-from lcls_tools.common.controls.pyepics.utils import PV
+
+from lcls_tools.common.controls.pyepics.utils import EPICS_INVALID_VAL, PV
 from lcls_tools.superconducting import sc_linac
->>>>>>> 30b473c2
+from lcls_tools.superconducting.sc_linac import Cryomodule
 
 LOADED_Q_CHANGE_FOR_QUENCH = 0.6
 
@@ -38,21 +35,13 @@
         self.pre_quench_amp = None
         self._quench_bypass_rbck_pv: PV = None
         self._current_q_loaded_pv_obj: PV = None
-<<<<<<< HEAD
-    
-=======
 
->>>>>>> 30b473c2
     @property
     def current_q_loaded_pv_obj(self):
         if not self._current_q_loaded_pv_obj:
             self._current_q_loaded_pv_obj = PV(self.current_q_loaded_pv)
         return self._current_q_loaded_pv_obj
-<<<<<<< HEAD
-    
-=======
 
->>>>>>> 30b473c2
     @property
     def hw_mode_pv_obj(self) -> PV:
         if not self._hw_mode_pv_obj:
@@ -72,7 +61,7 @@
     @property
     def quench_latch_invalid(self):
         return self.quench_latch_pv_obj.severity == EPICS_INVALID_VAL
-    
+
     @property
     def quench_intlk_bypassed(self) -> bool:
         if not self._quench_bypass_rbck_pv:
@@ -166,14 +155,10 @@
         return is_real
 
 
-<<<<<<< HEAD
-class QuenchCryomodule(scLinac.Cryomodule):
-    def __init__(self, cryo_name, linac_object, cavity_class=QuenchCavity,
-                 magnet_class=scLinac.Magnet, rack_class=scLinac.Rack,
-                 is_harmonic_linearizer=False, ssa_class=scLinac.SSA,
-                 stepper_class=scLinac.StepperTuner, piezo_class=scLinac.Piezo):
-        super().__init__(cryo_name, linac_object, cavity_class=QuenchCavity)
-        self.logger = logging.getLogger(f'{self} quench resetter')
+class QuenchCryomodule(Cryomodule):
+    def __init__(self, cryo_name, linac_object):
+        super().__init__(cryo_name, linac_object)
+        self.logger = logging.getLogger(f"{self} quench resetter")
         self.logger.setLevel(logging.DEBUG)
         self.logfile = f"logfiles/cm{self.name}/cm{self.name}_quench_reset.log"
         os.makedirs(os.path.dirname(self.logfile), exist_ok=True)
@@ -182,8 +167,6 @@
         self.logger.addHandler(self.fh)
 
 
-QUENCH_CRYOMODULES = scLinac.CryoDict(cavityClass=QuenchCavity,
-                                      cryomoduleClass=QuenchCryomodule)
-=======
-QUENCH_MACHINE = sc_linac.Machine(cavity_class=QuenchCavity)
->>>>>>> 30b473c2
+QUENCH_MACHINE = sc_linac.Machine(
+    cavity_class=QuenchCavity, cryomodule_class=QuenchCryomodule
+)